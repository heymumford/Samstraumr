--- conflicted
+++ resolved
@@ -44,18 +44,8 @@
       env:
         MAVEN_OPTS: ${{ env.MAVEN_OPTS }}
     steps:
-<<<<<<< HEAD
-      - name: Checkout code
-        uses: actions/checkout@v5
-        with:
-          fetch-depth: 1
-
-      - name: Cache Maven dependencies
-        uses: actions/cache@v4
-=======
-      - name: Setup test environment
-        uses: ./.github/actions/setup-test-environment
->>>>>>> f6cfe7e3
+      - name: Setup test environment
+        uses: ./.github/actions/setup-test-environment
         with:
           compile: 'true'
 
