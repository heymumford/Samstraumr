<?xml version="1.0" encoding="UTF-8"?>
<!--
Copyright (c) 2025 Eric C. Mumford (@heymumford)

This software was developed with analytical assistance from AI tools 
including Claude 3.7 Sonnet, Claude Code, and Google Gemini Deep Research,
which were used as paid services. All intellectual property rights 
remain exclusively with the copyright holder listed above.

Licensed under the Mozilla Public License 2.0
-->
<project xmlns="http://maven.apache.org/POM/4.0.0"
         xmlns:xsi="http://www.w3.org/2001/XMLSchema-instance"
         xsi:schemaLocation="http://maven.apache.org/POM/4.0.0 http://maven.apache.org/xsd/maven-4.0.0.xsd">
  <modelVersion>4.0.0</modelVersion>

  <groupId>org.s8r</groupId>
  <artifactId>samstraumr-parent</artifactId>
  <version>3.0.2</version>
  <name>Samstraumr Parent</name>
  <packaging>pom</packaging>
  <description>
    Parent POM for the Samstraumr project that defines shared properties, 
    plugin management, dependency management, and profiles.
  </description>

  <modules>
    <module>modules</module>
    <module>test-module</module>
    <module>test-port-interfaces</module>
  </modules>

  <properties>
    <!-- Basic project settings -->
    <project.build.sourceEncoding>UTF-8</project.build.sourceEncoding>
    <maven.compiler.source>21</maven.compiler.source>
    <maven.compiler.target>21</maven.compiler.target>
    
    <!-- Version information -->
    <version.file.path>${project.basedir}/modules/version.properties</version.file.path>
    
    <!-- Test tagging -->
    <all.test.tags>@ATL</all.test.tags>
    <test.tags>@ATL</test.tags>
    
    <!-- Core dependencies -->
    <archunit.version>1.4.0</archunit.version>
    <slf4j.version>2.0.17</slf4j.version>
    <log4j.version>2.22.1</log4j.version>
    <junit.version>5.12.1</junit.version>
    <junit.platform.version>1.10.1</junit.platform.version>
    <cucumber.version>7.22.0</cucumber.version>
    <cucumber.reporting.version>5.7.7</cucumber.reporting.version>
    <mockito.version>5.17.0</mockito.version>
    <jackson.version>2.14.2</jackson.version>
    <oshi.version>6.4.1</oshi.version>
    <spotbugs.annotations.version>4.7.3</spotbugs.annotations.version>
    <itextpdf.version>5.5.13.3</itextpdf.version>
    
    <!-- Plugin versions -->
    <pmd.plugin.version>3.26.0</pmd.plugin.version>
    <owasp.plugin.version>8.4.2</owasp.plugin.version>
    <findsecbugs.version>1.13.0</findsecbugs.version>
    <javadoc.plugin.version>3.12.0</javadoc.plugin.version>
    <maven.enforcer.plugin.version>3.4.1</maven.enforcer.plugin.version>
    <maven.compiler.plugin.version>3.12.1</maven.compiler.plugin.version>
    <maven.surefire.plugin.version>3.2.5</maven.surefire.plugin.version>
    <maven.resources.plugin.version>3.3.1</maven.resources.plugin.version>
    <maven.exec.plugin.version>3.1.0</maven.exec.plugin.version>
    <spotless.plugin.version>2.40.0</spotless.plugin.version>
    <spotless.google.format.version>1.19.2</spotless.google.format.version>
    <checkstyle.plugin.version>3.3.1</checkstyle.plugin.version>
    <checkstyle.version>10.23.0</checkstyle.version>
    <spotbugs.plugin.version>4.8.3.0</spotbugs.plugin.version>
    <jacoco.plugin.version>0.8.11</jacoco.plugin.version>
    <jacoco.line.coverage>0.80</jacoco.line.coverage>
    <jacoco.branch.coverage>0.80</jacoco.branch.coverage>
    <maven.site.plugin.version>4.0.0-M13</maven.site.plugin.version>
    <maven.project.info.reports.plugin.version>3.5.0</maven.project.info.reports.plugin.version>
    <dependency-check.version>9.0.7</dependency-check.version>
  </properties>
  
  <!-- Dependency management to ensure consistent versions across modules -->
  <dependencyManagement>
    <dependencies>
      <!-- Logging -->
      <dependency>
        <groupId>org.slf4j</groupId>
        <artifactId>slf4j-api</artifactId>
        <version>${slf4j.version}</version>
      </dependency>
      <dependency>
        <groupId>org.apache.logging.log4j</groupId>
        <artifactId>log4j-slf4j2-impl</artifactId>
        <version>${log4j.version}</version>
      </dependency>
      <dependency>
        <groupId>org.apache.logging.log4j</groupId>
        <artifactId>log4j-api</artifactId>
        <version>${log4j.version}</version>
      </dependency>
      <dependency>
        <groupId>org.apache.logging.log4j</groupId>
        <artifactId>log4j-core</artifactId>
        <version>${log4j.version}</version>
      </dependency>
      
      <!-- Jackson -->
      <dependency>
        <groupId>com.fasterxml.jackson.core</groupId>
        <artifactId>jackson-core</artifactId>
        <version>${jackson.version}</version>
      </dependency>
      <dependency>
        <groupId>com.fasterxml.jackson.core</groupId>
        <artifactId>jackson-databind</artifactId>
        <version>${jackson.version}</version>
      </dependency>
      
      <!-- Utils -->
      <dependency>
        <groupId>com.github.oshi</groupId>
        <artifactId>oshi-core</artifactId>
        <version>${oshi.version}</version>
      </dependency>
      <dependency>
        <groupId>com.github.spotbugs</groupId>
        <artifactId>spotbugs-annotations</artifactId>
        <version>${spotbugs.annotations.version}</version>
      </dependency>
      <dependency>
        <groupId>com.itextpdf</groupId>
        <artifactId>itextpdf</artifactId>
        <version>${itextpdf.version}</version>
      </dependency>
      
      <!-- Testing - JUnit -->
      <dependency>
        <groupId>org.junit.jupiter</groupId>
        <artifactId>junit-jupiter-api</artifactId>
        <version>${junit.version}</version>
        <scope>test</scope>
      </dependency>
      <dependency>
        <groupId>org.junit.jupiter</groupId>
        <artifactId>junit-jupiter-engine</artifactId>
        <version>${junit.version}</version>
        <scope>test</scope>
      </dependency>
      <dependency>
        <groupId>org.junit.vintage</groupId>
        <artifactId>junit-vintage-engine</artifactId>
        <version>${junit.version}</version>
        <scope>test</scope>
      </dependency>
      <dependency>
        <groupId>org.junit.platform</groupId>
        <artifactId>junit-platform-suite</artifactId>
        <version>${junit.platform.version}</version>
        <scope>test</scope>
      </dependency>
      <dependency>
        <groupId>org.junit.platform</groupId>
        <artifactId>junit-platform-suite-api</artifactId>
        <version>${junit.platform.version}</version>
        <scope>test</scope>
      </dependency>
      <dependency>
        <groupId>org.junit.platform</groupId>
        <artifactId>junit-platform-launcher</artifactId>
        <version>${junit.platform.version}</version>
        <scope>test</scope>
      </dependency>
      <dependency>
        <groupId>org.junit.platform</groupId>
        <artifactId>junit-platform-suite-engine</artifactId>
        <version>${junit.platform.version}</version>
        <scope>test</scope>
      </dependency>
      
      <!-- Testing - Cucumber -->
      <dependency>
        <groupId>io.cucumber</groupId>
        <artifactId>cucumber-java</artifactId>
        <version>${cucumber.version}</version>
        <scope>test</scope>
      </dependency>
      <dependency>
        <groupId>io.cucumber</groupId>
        <artifactId>cucumber-junit</artifactId>
        <version>${cucumber.version}</version>
        <scope>test</scope>
      </dependency>
      <dependency>
        <groupId>io.cucumber</groupId>
        <artifactId>cucumber-junit-platform-engine</artifactId>
        <version>${cucumber.version}</version>
        <scope>test</scope>
      </dependency>
      <dependency>
        <groupId>io.cucumber</groupId>
        <artifactId>cucumber-core</artifactId>
        <version>${cucumber.version}</version>
        <scope>test</scope>
      </dependency>
      <dependency>
        <groupId>io.cucumber</groupId>
        <artifactId>cucumber-plugin</artifactId>
        <version>${cucumber.version}</version>
        <scope>test</scope>
      </dependency>
      
      <!-- Testing - Mockito -->
      <dependency>
        <groupId>org.mockito</groupId>
        <artifactId>mockito-core</artifactId>
        <version>${mockito.version}</version>
        <scope>test</scope>
      </dependency>
      <dependency>
        <groupId>org.mockito</groupId>
        <artifactId>mockito-junit-jupiter</artifactId>
        <version>${mockito.version}</version>
        <scope>test</scope>
      </dependency>
    </dependencies>
  </dependencyManagement>

  <build>
    <pluginManagement>
      <plugins>
        <plugin>
          <groupId>org.apache.maven.plugins</groupId>
          <artifactId>maven-compiler-plugin</artifactId>
          <version>${maven.compiler.plugin.version}</version>
          <configuration>
            <source>${maven.compiler.source}</source>
            <target>${maven.compiler.target}</target>
            <encoding>${project.build.sourceEncoding}</encoding>
          </configuration>
        </plugin>
        
        <plugin>
          <groupId>org.apache.maven.plugins</groupId>
          <artifactId>maven-surefire-plugin</artifactId>
          <version>${maven.surefire.plugin.version}</version>
          <configuration>
            <argLine>
              --add-opens java.base/java.lang=ALL-UNNAMED
              --add-opens java.base/java.util=ALL-UNNAMED
              --add-opens java.base/java.lang.reflect=ALL-UNNAMED
            </argLine>
            <includes>
              <include>**/*Test.java</include>
              <include>**/*Tests.java</include>
              <include>**/*TestSuite.java</include>
            </includes>
            <excludes>
              <exclude>**/isolated/**</exclude>
            </excludes>
          </configuration>
          <dependencies>
            <dependency>
              <groupId>org.junit.jupiter</groupId>
              <artifactId>junit-jupiter-engine</artifactId>
              <version>${junit.version}</version>
            </dependency>
            <dependency>
              <groupId>org.junit.vintage</groupId>
              <artifactId>junit-vintage-engine</artifactId>
              <version>${junit.version}</version>
            </dependency>
            <dependency>
              <groupId>org.junit.platform</groupId>
              <artifactId>junit-platform-suite-engine</artifactId>
              <version>${junit.platform.version}</version>
            </dependency>
          </dependencies>
        </plugin>
        
        <plugin>
          <groupId>org.apache.maven.plugins</groupId>
          <artifactId>maven-resources-plugin</artifactId>
          <version>${maven.resources.plugin.version}</version>
          <configuration>
            <encoding>${project.build.sourceEncoding}</encoding>
          </configuration>
        </plugin>
        
        <plugin>
          <groupId>com.diffplug.spotless</groupId>
          <artifactId>spotless-maven-plugin</artifactId>
          <version>${spotless.plugin.version}</version>
          <configuration>
            <java>
              <googleJavaFormat>
                <version>${spotless.google.format.version}</version>
                <style>GOOGLE</style>
              </googleJavaFormat>
              <removeUnusedImports />
              <importOrder>
                <order>java,javax,org,com,</order>
              </importOrder>
            </java>
            <xml>
              <includes>
                <include>**/src/**/*.xml</include>
                <include>**/pom.xml</include>
              </includes>
              <eclipseWtp>
                <type>XML</type>
              </eclipseWtp>
            </xml>
          </configuration>
        </plugin>

        <plugin>
          <groupId>org.apache.maven.plugins</groupId>
          <artifactId>maven-checkstyle-plugin</artifactId>
          <version>${checkstyle.plugin.version}</version>
          <dependencies>
            <dependency>
              <groupId>com.puppycrawl.tools</groupId>
              <artifactId>checkstyle</artifactId>
              <version>${checkstyle.version}</version>
            </dependency>
          </dependencies>
          <configuration>
            <configLocation>quality-tools/checkstyle/checkstyle.xml</configLocation>
            <failOnViolation>false</failOnViolation>
            <consoleOutput>true</consoleOutput>
            <failsOnError>true</failsOnError>
            <includeTestSourceDirectory>true</includeTestSourceDirectory>
          </configuration>
        </plugin>

        <plugin>
          <groupId>com.github.spotbugs</groupId>
          <artifactId>spotbugs-maven-plugin</artifactId>
          <version>${spotbugs.plugin.version}</version>
          <configuration>
            <effort>Max</effort>
            <threshold>Medium</threshold>
            <xmlOutput>true</xmlOutput>
            <excludeFilterFile>quality-tools/spotbugs/spotbugs-exclude.xml</excludeFilterFile>
            <failOnError>false</failOnError>
            <plugins>
              <plugin>
                <groupId>com.h3xstream.findsecbugs</groupId>
                <artifactId>findsecbugs-plugin</artifactId>
                <version>${findsecbugs.version}</version>
              </plugin>
            </plugins>
          </configuration>
          <dependencies>
            <dependency>
              <groupId>com.h3xstream.findsecbugs</groupId>
              <artifactId>findsecbugs-plugin</artifactId>
              <version>${findsecbugs.version}</version>
            </dependency>
          </dependencies>
        </plugin>
        
        <plugin>
          <groupId>org.jacoco</groupId>
          <artifactId>jacoco-maven-plugin</artifactId>
          <version>${jacoco.plugin.version}</version>
          <configuration>
            <excludes>
              <exclude>**/*Test.class</exclude>
              <exclude>**/*Steps.class</exclude>
              <exclude>**/*Exception.class</exclude>
            </excludes>
          </configuration>
          <executions>
            <execution>
              <id>prepare-agent</id>
              <goals>
                <goal>prepare-agent</goal>
              </goals>
            </execution>
            <execution>
              <id>report</id>
              <phase>test</phase>
              <goals>
                <goal>report</goal>
              </goals>
            </execution>
          </executions>
        </plugin>
        
        <plugin>
          <groupId>org.apache.maven.plugins</groupId>
          <artifactId>maven-pmd-plugin</artifactId>
          <version>${pmd.plugin.version}</version>
          <configuration>
            <skip>false</skip>
            <skipEmptyReport>true</skipEmptyReport>
            <excludeFromFailureFile>quality-tools/pmd/pmd-exclude.properties</excludeFromFailureFile>
          </configuration>
          <executions>
            <execution>
              <id>pmd-check</id>
              <phase>verify</phase>
              <goals>
                <goal>check</goal>
                <goal>cpd-check</goal>
              </goals>
            </execution>
          </executions>
          <dependencies>
            <dependency>
              <groupId>net.sourceforge.pmd</groupId>
              <artifactId>pmd-core</artifactId>
              <version>6.0.0</version>
            </dependency>
            <dependency>
              <groupId>net.sourceforge.pmd</groupId>
              <artifactId>pmd-java</artifactId>
<<<<<<< HEAD
              <version>7.12.0</version>
=======
              <version>3.0.2</version>
>>>>>>> 1c6f2331
            </dependency>
            <dependency>
              <groupId>net.sourceforge.pmd</groupId>
              <artifactId>pmd-javascript</artifactId>
              <version>3.0.2</version>
            </dependency>
            <dependency>
              <groupId>net.sourceforge.pmd</groupId>
              <artifactId>pmd-jsp</artifactId>
              <version>3.0.2</version>
            </dependency>
          </dependencies>
        </plugin>
        
        <plugin>
          <groupId>org.apache.maven.plugins</groupId>
          <artifactId>maven-javadoc-plugin</artifactId>
          <version>${javadoc.plugin.version}</version>
          <configuration>
            <source>${maven.compiler.source}</source>
            <doclint>all,-missing</doclint>
            <failOnWarnings>false</failOnWarnings>
            <detectJavaApiLink>true</detectJavaApiLink>
            <quiet>true</quiet>
          </configuration>
          <executions>
            <execution>
              <id>attach-javadocs</id>
              <goals>
                <goal>jar</goal>
              </goals>
            </execution>
            <execution>
              <id>check-javadoc</id>
              <phase>verify</phase>
              <goals>
                <goal>javadoc</goal>
              </goals>
            </execution>
          </executions>
        </plugin>
      </plugins>
    </pluginManagement>
  </build>
  
  <profiles>
    <profile>
      <id>atl-tests</id>
      <properties>
        <cucumber.filter.tags>${atl.test.tags}</cucumber.filter.tags>
      </properties>
    </profile>
    
    <profile>
      <id>skip-tests</id>
      <properties>
        <skipTests>true</skipTests>
        <maven.test.skip>true</maven.test.skip>
      </properties>
    </profile>
    
    <profile>
      <id>enable-tests</id>
      <activation>
        <property>
          <name>enableTests</name>
          <value>true</value>
        </property>
      </activation>
      <properties>
        <skipTests>false</skipTests>
        <maven.test.skip>false</maven.test.skip>
      </properties>
    </profile>
    
    <profile>
      <id>tdd-development</id>
      <activation>
        <activeByDefault>true</activeByDefault>
      </activation>
      <properties>
        <jacoco.line.coverage>0.80</jacoco.line.coverage>
        <jacoco.branch.coverage>0.80</jacoco.branch.coverage>
      </properties>
    </profile>
    
    <profile>
      <id>coverage</id>
      <properties>
        <jacoco.skip>false</jacoco.skip>
      </properties>
      <build>
        <plugins>
          <plugin>
            <groupId>org.jacoco</groupId>
            <artifactId>jacoco-maven-plugin</artifactId>
            <executions>
              <execution>
                <id>check</id>
                <phase>verify</phase>
                <goals>
                  <goal>check</goal>
                </goals>
                <configuration>
                  <rules>
                    <rule>
                      <element>BUNDLE</element>
                      <limits>
                        <limit>
                          <counter>LINE</counter>
                          <value>COVEREDRATIO</value>
                          <minimum>${jacoco.line.coverage}</minimum>
                        </limit>
                        <limit>
                          <counter>BRANCH</counter>
                          <value>COVEREDRATIO</value>
                          <minimum>${jacoco.branch.coverage}</minimum>
                        </limit>
                      </limits>
                    </rule>
                  </rules>
                </configuration>
              </execution>
            </executions>
          </plugin>
        </plugins>
      </build>
    </profile>
    
    <profile>
      <id>quality-checks</id>
      <build>
        <plugins>
          <plugin>
            <groupId>com.diffplug.spotless</groupId>
            <artifactId>spotless-maven-plugin</artifactId>
            <executions>
              <execution>
                <phase>validate</phase>
                <goals>
                  <goal>check</goal>
                </goals>
              </execution>
            </executions>
          </plugin>
          
          <plugin>
            <groupId>org.apache.maven.plugins</groupId>
            <artifactId>maven-checkstyle-plugin</artifactId>
            <executions>
              <execution>
                <phase>validate</phase>
                <goals>
                  <goal>check</goal>
                </goals>
              </execution>
            </executions>
          </plugin>
          
          <plugin>
            <groupId>com.github.spotbugs</groupId>
            <artifactId>spotbugs-maven-plugin</artifactId>
            <executions>
              <execution>
                <phase>verify</phase>
                <goals>
                  <goal>check</goal>
                </goals>
              </execution>
            </executions>
          </plugin>
          
          <plugin>
            <groupId>org.jacoco</groupId>
            <artifactId>jacoco-maven-plugin</artifactId>
          </plugin>
        </plugins>
      </build>
    </profile>
    
    <profile>
      <id>security-checks</id>
      <build>
        <plugins>
          <plugin>
            <groupId>org.owasp</groupId>
            <artifactId>dependency-check-maven</artifactId>
            <version>${owasp.plugin.version}</version>
            <executions>
              <execution>
                <goals>
                  <goal>check</goal>
                </goals>
              </execution>
            </executions>
          </plugin>
        </plugins>
      </build>
    </profile>
    
    <!-- Enhanced Quality Profile -->
    <profile>
      <id>enhanced-quality</id>
      <build>
        <plugins>
          <!-- PMD with enhanced ruleset -->
          <plugin>
            <groupId>org.apache.maven.plugins</groupId>
            <artifactId>maven-pmd-plugin</artifactId>
            <version>${pmd.plugin.version}</version>
            <configuration>
              <skip>false</skip>
              <skipEmptyReport>true</skipEmptyReport>
              <rulesets>
                <ruleset>quality-tools/pmd/pmd-enhancements.xml</ruleset>
              </rulesets>
              <excludeFromFailureFile>quality-tools/pmd/pmd-exclude.properties</excludeFromFailureFile>
            </configuration>
            <executions>
              <execution>
                <id>pmd-enhanced-check</id>
                <phase>verify</phase>
                <goals>
                  <goal>check</goal>
                  <goal>cpd-check</goal>
                </goals>
              </execution>
            </executions>
          </plugin>
          
          <!-- SpotBugs with enhanced configuration -->
          <plugin>
            <groupId>com.github.spotbugs</groupId>
            <artifactId>spotbugs-maven-plugin</artifactId>
            <configuration>
              <effort>Max</effort>
              <threshold>Low</threshold> <!-- Lower threshold to catch more issues -->
              <xmlOutput>true</xmlOutput>
              <excludeFilterFile>quality-tools/spotbugs/spotbugs-strict.xml</excludeFilterFile>
              <failOnError>false</failOnError> <!-- Initially set to false to avoid breaking builds -->
              <plugins>
                <plugin>
                  <groupId>com.h3xstream.findsecbugs</groupId>
                  <artifactId>findsecbugs-plugin</artifactId>
                  <version>${findsecbugs.version}</version>
                </plugin>
              </plugins>
            </configuration>
            <executions>
              <execution>
                <phase>verify</phase>
                <goals>
                  <goal>check</goal>
                </goals>
              </execution>
            </executions>
          </plugin>
          
          <!-- Enforce strict Javadoc -->
          <plugin>
            <groupId>org.apache.maven.plugins</groupId>
            <artifactId>maven-javadoc-plugin</artifactId>
            <configuration>
              <source>${maven.compiler.source}</source>
              <doclint>all</doclint> <!-- Enforce all Javadoc rules -->
              <failOnWarnings>true</failOnWarnings> <!-- Fail on Javadoc warnings -->
              <detectJavaApiLink>true</detectJavaApiLink>
              <quiet>true</quiet>
            </configuration>
            <executions>
              <execution>
                <id>check-enhanced-javadoc</id>
                <phase>verify</phase>
                <goals>
                  <goal>javadoc</goal>
                </goals>
              </execution>
            </executions>
          </plugin>
          
          <!-- Strict checkstyle rules -->
          <plugin>
            <groupId>org.apache.maven.plugins</groupId>
            <artifactId>maven-checkstyle-plugin</artifactId>
            <configuration>
              <configLocation>quality-tools/checkstyle/checkstyle.xml</configLocation>
              <failOnViolation>true</failOnViolation> <!-- Fail on checkstyle violations -->
              <consoleOutput>true</consoleOutput>
              <failsOnError>true</failsOnError>
              <includeTestSourceDirectory>true</includeTestSourceDirectory>
              <violationSeverity>warning</violationSeverity> <!-- Treat warnings as errors -->
            </configuration>
            <executions>
              <execution>
                <phase>validate</phase>
                <goals>
                  <goal>check</goal>
                </goals>
              </execution>
            </executions>
          </plugin>
        </plugins>
      </build>
    </profile>
    
    <profile>
      <id>build-report</id>
      <build>
        <plugins>
          <plugin>
            <groupId>org.apache.maven.plugins</groupId>
            <artifactId>maven-site-plugin</artifactId>
            <version>${maven.site.plugin.version}</version>
            <configuration>
              <locales>en</locales>
              <generateReports>true</generateReports>
              <generateSitemap>true</generateSitemap>
              <relativizeDecorationLinks>false</relativizeDecorationLinks>
            </configuration>
          </plugin>
        </plugins>
      </build>
      <reporting>
        <outputDirectory>${project.build.directory}/samstraumr-report</outputDirectory>
        <plugins>
          <plugin>
            <groupId>org.apache.maven.plugins</groupId>
            <artifactId>maven-project-info-reports-plugin</artifactId>
            <version>${maven.project.info.reports.plugin.version}</version>
            <configuration>
              <dependencyDetailsEnabled>true</dependencyDetailsEnabled>
              <dependencyLocationsEnabled>true</dependencyLocationsEnabled>
            </configuration>
            <reportSets>
              <reportSet>
                <reports>
                  <report>index</report>
                  <report>summary</report>
                  <report>team</report>
                  <report>dependencies</report>
                  <report>plugins</report>
                </reports>
              </reportSet>
            </reportSets>
          </plugin>
          
          <plugin>
            <groupId>org.jacoco</groupId>
            <artifactId>jacoco-maven-plugin</artifactId>
            <version>${jacoco.plugin.version}</version>
            <reportSets>
              <reportSet>
                <reports>
                  <report>report</report>
                </reports>
              </reportSet>
            </reportSets>
          </plugin>
        </plugins>
      </reporting>
    </profile>
  </profiles>
</project><|MERGE_RESOLUTION|>--- conflicted
+++ resolved
@@ -417,11 +417,7 @@
             <dependency>
               <groupId>net.sourceforge.pmd</groupId>
               <artifactId>pmd-java</artifactId>
-<<<<<<< HEAD
-              <version>7.12.0</version>
-=======
               <version>3.0.2</version>
->>>>>>> 1c6f2331
             </dependency>
             <dependency>
               <groupId>net.sourceforge.pmd</groupId>
